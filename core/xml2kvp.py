--- conflicted
+++ resolved
@@ -441,687 +441,11 @@
                 self._check_delims_collision(k)
                 self._check_delims_collision(v)
 
-<<<<<<< HEAD
             # apply namespace delimiter
             k = k.replace(':', self.ns_prefix_delim)
 
             # combine
             hop = '%s=%s' % (k, v)
-=======
-	# custom exception for delimiter collision
-	class DelimiterCollision(Exception):
-		pass
-
-
-	# schema for validation
-	schema = {
-		"$id": "xml2kvp_config_schema",
-		"title": "XML2kvp configuration options schema",
-		"type": "object",
-		"properties": {
-			"add_literals": {
-				"description":"Key/value pairs for literals to mixin, e.g. ``foo``:``bar`` would create field ``foo`` with value ``bar`` [Default: ``{}``]",
-				"type": "object"
-			},
-			"capture_attribute_values": {
-				"description": "Array of attributes to capture values from and set as standalone field, e.g. if [``age``] is provided and encounters ``<foo age='42'/>``, a field ``foo_@age@`` would be created (note the additional trailing ``@`` to indicate an attribute value) with the value ``42``. [Default: ``[]``, Before: ``copy_to``, ``copy_to_regex``]",
-				"type": "array"
-			},
-			"concat_values_on_all_fields": {
-				"description": "Boolean or String to join all values from multivalued field on [Default: ``false``]",
-				"type": ["boolean","string"]
-			},
-			"concat_values_on_fields": {
-				"description": "Key/value pairs for fields to concat on provided value, e.g. ``foo_bar``:``-`` if encountering ``foo_bar``:[``goober``,``tronic``] would concatenate to ``foo_bar``:``goober-tronic`` [Default: ``{}``]",
-				"type": "object"
-			},
-			"copy_to": {
-				"description": "Key/value pairs to copy one field to another, optionally removing original field, e.g. ``foo``:``bar`` would create field ``bar`` and copy all values when encountered for ``foo`` to ``bar``, removing ``foo``.  However, the original field can be retained by setting ``remove_copied_key`` to ``true``.  Note: Can also be used to remove fields by setting the target field as false, e.g. 'foo':``false``, would remove field ``foo``. [Default: ``{}``]",
-				"type": "object"
-			},
-			"copy_to_regex": {
-				"description": "Key/value pairs to copy one field to another, optionally removing original field, based on regex match of field, e.g. ``.*foo``:``bar`` would copy create field ``bar`` and copy all values fields ``goober_foo`` and ``tronic_foo`` to ``bar``.  Note: Can also be used to remove fields by setting the target field as false, e.g. ``.*bar``:``false``, would remove fields matching regex ``.*bar`` [Default: ``{}``]",
-				"type": "object"
-			},
-			"copy_value_to_regex": {
-				"description": "Key/value pairs that match values based on regex and copy to new field if matching, e.g. ``http.*``:``websites`` would create new field ``websites`` and copy ``http://exampl.com`` and ``https://example.org`` to new field ``websites`` [Default: ``{}``]",
-				"type": "object"
-			},
-			"error_on_delims_collision": {
-				"description": "Boolean to raise ``DelimiterCollision`` exception if delimiter strings from either ``node_delim`` or ``ns_prefix_delim`` collide with field name or field value (``false`` by default for permissive mapping, but can be helpful if collisions are essential to detect) [Default: ``false``]",
-				"type": "boolean"
-			},
-			"exclude_attributes": {
-				"description": "Array of attributes to skip when creating field names, e.g. [``baz``] when encountering XML ``<foo><bar baz='42' goober='1000'>tronic</baz></foo>`` would create field ``foo_bar_@goober=1000``, skipping attribute ``baz`` [Default: ``[]``]",
-				"type": "array"
-			},
-			"exclude_elements": {
-				"description": "Array of elements to skip when creating field names, e.g. [``baz``] when encountering field ``<foo><baz><bar>tronic</bar></baz></foo>`` would create field ``foo_bar``, skipping element ``baz`` [Default: ``[]``, After: ``include_all_attributes``, ``include_attributes``]",
-				"type": "array"
-			},
-			"include_attributes": {
-				"description": "Array of attributes to include when creating field names, despite setting of ``include_all_attributes``, e.g. [``baz``] when encountering XML ``<foo><bar baz='42' goober='1000'>tronic</baz></foo>`` would create field ``foo_bar_@baz=42`` [Default: ``[]``, Before: ``exclude_attributes``, After: ``include_all_attributes``]",
-				"type": "array"
-			},
-			"include_all_attributes": {
-				"description": "Boolean to consider and include all attributes when creating field names, e.g. if ``false``, XML elements ``<foo><bar baz='42' goober='1000'>tronic</baz></foo>`` would result in field name ``foo_bar`` without attributes included.  Note: the use of all attributes for creating field names has the the potential to balloon rapidly, potentially encountering ElasticSearch field limit for an index, therefore ``false`` by default.  [Default: ``false``, Before: ``include_attributes``, ``exclude_attributes``]",
-				"type": "boolean"
-			},
-			"include_sibling_id": {
-				"description": "Boolean to append matching identifiers, as part of key name, to sibling nodes, e.g. ``foo_bar`` and `foo_baz`` might become ``foo(abc123)_bar(def456)`` and ``foo(abc123)_baz(def456)``",
-				"type": "boolean"
-			},
-			"include_meta": {
-				"description": "Boolean to include ``xml2kvp_meta`` field with output that contains all these configurations [Default: ``false``]",
-				"type": "boolean"
-			},
-			"node_delim": {
-				"description": "String to use as delimiter between XML elements and attributes when creating field name, e.g. ``___`` will convert XML ``<foo><bar>tronic</bar></foo>`` to field name ``foo___bar`` [Default: ``_``]",
-				"type": "string"
-			},
-			"ns_prefix_delim": {
-				"description": "String to use as delimiter between XML namespace prefixes and elements, e.g. ``|`` for the XML ``<ns:foo><ns:bar>tronic</ns:bar></ns:foo>`` will create field name ``ns|foo_ns:bar``.  Note: a ``|`` pipe character is used to avoid using a colon in ElasticSearch fields, which can be problematic. [Default: ``|``]",
-				"type": "string"
-			},
-			"remove_copied_key": {
-				"description": "Boolean to determine if originating field will be removed from output if that field is copied to another field [Default: ``true``]",
-				"type": "boolean"
-			},
-			"remove_copied_value": {
-				"description": "Boolean to determine if value will be removed from originating field if that value is copied to another field [Default: ``false``]",
-				"type": "boolean"
-			},
-			"remove_ns_prefix": {
-				"description": "Boolean to determine if XML namespace prefixes are removed from field names, e.g. if ``false``, the XML ``<ns:foo><ns:bar>tronic</ns:bar></ns:foo>`` will result in field name ``foo_bar`` without ``ns`` prefix [Default: ``true``]",
-				"type": "boolean"
-			},
-			"self_describing": {
-				"description": "Boolean to include machine parsable information about delimeters used (reading right-to-left, delimeter and its length in characters) as suffix to field name, e.g. if ``true``, and ``node_delim`` is ``___`` and ``ns_prefix_delim`` is ``|``, suffix will be ``___3|1``.  Can be useful to reverse engineer field name when not re-parsed by XML2kvp. [Default: ``false``]",
-				"type": "boolean"
-			},
-			"split_values_on_all_fields": {
-				"description": "If present, string to use for splitting values from all fields, e.g. `` `` will convert single value ``a foo bar please`` into the array of values [``a``,``foo``,``bar``,``please``] for that field [Default: ``false``]",
-				"type": ["boolean","string"]
-			},
-			"split_values_on_fields": {
-				"description": "Key/value pairs of field names to split, and the string to split on, e.g. ``foo_bar``:``,`` will split all values on field ``foo_bar`` on comma ``,`` [Default: ``{}``]",
-				"type": "object"
-			},
-			"skip_attribute_ns_declarations": {
-				"description": "Boolean to remove namespace declarations as considered attributes when creating field names [Default: ``true``]",
-				"type": "boolean"
-			},
-			"skip_repeating_values": {
-				"description": "Boolean to determine if a field is multivalued, if those values are allowed to repeat, e.g. if set to ``false``, XML ``<foo><bar>42</bar><bar>42</bar></foo>`` would map to ``foo_bar``:``42``, removing the repeating instance of that value. [Default: ``true``]",
-				"type": "boolean"
-			},
-			"skip_root": {
-				"description": "Boolean to determine if the XML root element will be included in output field names [Default: ``false``]",
-				"type": "boolean"
-			},
-			"repeating_element_suffix_count": {
-				"description": "Boolean to suffix field name with incrementing integer (after first instance, which does not receieve a suffix), e.g. XML ``<foo><bar>42</bar><bar>109</bar></foo>`` would map to ``foo_bar``:``42``, ``foo_bar_#1``:``109``  [Default: ``false``, Overrides: ``skip_repeating_values``]",
-				"type": "boolean"
-			}
-		}
-	}
-
-
-	def __init__(self, **kwargs):
-
-		'''
-		Args
-			kwargs (dict): Accepts named args from static methods
-		'''
-
-		# defaults, overwritten by methods
-		self.add_literals={}
-		self.as_tuples=True
-		self.capture_attribute_values=[]
-		self.concat_values_on_all_fields=False
-		self.concat_values_on_fields={}
-		self.copy_to={}
-		self.copy_to_regex={}
-		self.copy_value_to_regex={}
-		self.error_on_delims_collision=False
-		self.exclude_attributes=[]
-		self.exclude_elements=[]
-		self.include_attributes=[]
-		self.include_all_attributes=False
-		self.include_meta=False
-		self.include_sibling_id=False
-		self.include_xml_prop=False
-		self.multivalue_delim='|'
-		self.node_delim='_'
-		self.ns_prefix_delim='|'
-		self.remove_copied_key=True
-		self.remove_copied_value=False
-		self.remove_ns_prefix=True
-		self.self_describing=False
-		self.split_values_on_all_fields=False
-		self.split_values_on_fields={}
-		self.skip_attribute_ns_declarations=True
-		self.skip_repeating_values=True
-		self.skip_root=False
-		self.repeating_element_suffix_count=False
-
-		# list of properties that are allowed to be overwritten with None
-		arg_none_allowed = []
-
-		# overwite with attributes from static methods
-		for k,v in kwargs.items():
-			if v is not None or k in arg_none_allowed:
-				setattr(self, k, v)
-
-		# set non-overwritable class attributes
-		self.kvp_dict = {}
-		self.k_xpath_dict = {}
-
-		# sibling hash counter
-		self.sibling_hash_counter = {}
-
-
-	@property
-	def schema_json(self):
-		return json.dumps(self.schema)
-
-
-	@property
-	def config_json(self):
-
-		config_dict = { k:v for k,v in self.__dict__.items() if k in [
-			'add_literals',
-			'capture_attribute_values',
-			'concat_values_on_all_fields',
-			'concat_values_on_fields',
-			'copy_to',
-			'copy_to_regex',
-			'copy_value_to_regex',
-			'error_on_delims_collision',
-			'exclude_attributes',
-			'exclude_elements',
-			'include_attributes',
-			'include_all_attributes',
-			'include_sibling_id',
-			'multivalue_delim',
-			'node_delim',
-			'ns_prefix_delim',
-			'remove_copied_key',
-			'remove_copied_value',
-			'remove_ns_prefix',
-			'self_describing',
-			'split_values_on_all_fields',
-			'split_values_on_fields',
-			'skip_attribute_ns_declarations',
-			'skip_repeating_values',
-			'skip_root',
-			'repeating_element_suffix_count',
-		] }
-
-		return json.dumps(config_dict, indent=2, sort_keys=True)
-
-
-	def _xml_dict_parser(self, in_k, in_v, hops=[]):
-
-		# handle Dictionary
-		if type(in_v) == OrderedDict:
-
-			# set sibling hash
-			if in_k != None:
-				hash_val = in_k
-			else:
-				hash_val = hash(frozenset(in_v.keys()))
-			if hash_val not in self.sibling_hash_counter.keys():
-				self.sibling_hash_counter[hash_val] = 1
-			else:
-				self.sibling_hash_counter[hash_val] += 1
-			sibling_hash = '%s%s' % (hashlib.md5(str(hash_val).encode('utf-8')).hexdigest()[:4], str(self.sibling_hash_counter[hash_val]).zfill(2))
-
-			# handle all attributes for node first
-			for k, v in in_v.items():
-				if k.startswith('@'):
-
-					# handle capture_attribute_values
-					if len(self.capture_attribute_values) > 0 and k.lstrip('@') in self.capture_attribute_values:
-						temp_hops = hops.copy()
-						temp_hops.append("%s@" % k)
-						self._process_kvp(temp_hops, v)
-
-					# format and append if including
-					if self.include_all_attributes or (len(self.include_attributes) > 0 and k.lstrip('@') in self.include_attributes):
-						hops = self._format_and_append_hop(hops, 'attribute', k, v)
-
-			# set hop length that will be returned to
-			hop_len = len(hops)
-
-			# loop through remaining element and/or text nodes
-			for k, v in in_v.items():
-
-				# add key to hops
-				if k == '#text':
-					self._process_kvp(hops, v)
-
-				else:
-
-					# recurse with non attribute nodes (element or text)
-					if not k.startswith('@'):
-
-						hops = self._format_and_append_hop(hops, 'element', k, None, sibling_hash=sibling_hash)
-
-						# recurse
-						self._xml_dict_parser(k, v, hops=hops)
-
-						# reset hops
-						hops = hops[:hop_len]
-
-		# handle list
-		elif type(in_v) == list:
-
-			hop_len = len(hops)
-			for d in in_v:
-
-				# recurse
-				self._xml_dict_parser(None, d, hops=hops)
-
-				# drop hops back one
-				hops = hops[:hop_len]
-
-		# handle str or int, a value
-		elif type(in_v) in [str,int]:
-
-			if in_k != '#text':
-				self._process_kvp(hops, in_v)
-
-
-	def _format_and_append_hop(self, hops, hop_type, k, v, sibling_hash=None):
-
-		# handle elements
-		if hop_type == 'element':
-
-			# if erroring on collision
-			if self.error_on_delims_collision:
-				self._check_delims_collision(k)
-
-			# if skipping elements
-			if len(self.exclude_elements) > 0:
-				if k in self.exclude_elements:
-					return hops
-
-			# apply namespace delimiter
-			if not self.remove_ns_prefix:
-				hop = k.replace(':', self.ns_prefix_delim)
-			else:
-				if ':' in k:
-					hop = k.split(':')[1]
-				else:
-					hop = k
-
-			# if include_sibling_id, append
-			if self.include_sibling_id:
-				# if not first entry, but repeating
-				if int(sibling_hash[-2:]) >= 1:
-					hop = '%s(%s)' % (hop, sibling_hash)
-
-		# handle elements
-		if hop_type == 'attribute':
-
-			# skip attribute namespace declarations
-			if self.skip_attribute_ns_declarations:
-				if k.startswith(('@xmlns', '@xsi')):
-					return hops
-
-			# if excluded attributes
-			if len(self.exclude_attributes) > 0:
-				if k.lstrip('@') in self.exclude_attributes:
-					return hops
-
-			# if erroring on collision
-			if self.error_on_delims_collision:
-				self._check_delims_collision(k)
-				self._check_delims_collision(v)
-
-			# apply namespace delimiter
-			k = k.replace(':', self.ns_prefix_delim)
-
-			# combine
-			hop = '%s=%s' % (k, v)
-
-		# append and return
-		hops.append(hop)
-		return hops
-
-
-	def _check_delims_collision(self, value):
-
-		if any(delim in value for delim in [self.node_delim, self.ns_prefix_delim]):
-			raise self.DelimiterCollision('collision for key value: "%s", collides with a configured delimiter: %s' %
-				(value, {'node_delim':self.node_delim, 'ns_prefix_delim':self.ns_prefix_delim}))
-
-
-	def _process_kvp(self, hops, value):
-
-		'''
-		method to add key/value pairs to saved dictionary,
-		appending new values to pre-existing keys
-		'''
-
-		# sanitize value
-		value = self._sanitize_value(value)
-
-		# join on node delimiter
-		k = self.node_delim.join(hops)
-
-		# add delims suffix
-		if self.self_describing:
-			k = "%(k)s%(node_delim)s%(node_delim_len)s%(ns_prefix_delim)s%(ns_prefix_delim_len)s" % {
-				'k':k,
-				'node_delim':self.node_delim,
-				'node_delim_len':len(self.node_delim),
-				'ns_prefix_delim':self.ns_prefix_delim,
-				'ns_prefix_delim_len':len(self.ns_prefix_delim)
-			}
-
-		# init k_list
-		k_list = [k]
-
-		# handle copy_to mixins
-		if len(self.copy_to) > 0:
-			slen = len(k_list)
-			k_list.extend([ cv for ck, cv in self.copy_to.items() if ck == k ])
-			if self.remove_copied_key:
-				if slen != len(k_list) and k in k_list:
-					k_list.remove(k)
-
-		# handle copy_to_regex mixins
-		if len(self.copy_to_regex) > 0:
-
-			# key list prior to copies
-			slen = len(k_list)
-
-			# loop through copy_to_regex
-			for rk, rv in self.copy_to_regex.items():
-
-				# if False, check for match and remove
-				if rv == False:
-					if re.match(rk, k):
-						k_list.append(False)
-
-				# attempt sub
-				else:
-					try:
-						sub = re.sub(rk, rv, k)
-						if sub != k:
-							k_list.append(sub)
-					except:
-						pass
-
-			if self.remove_copied_key:
-				if slen != len(k_list) and k in k_list:
-					k_list.remove(k)
-
-		# handle copy_value_to_regex mixins
-		if len(self.copy_value_to_regex) > 0:
-
-			# key list prior to copies
-			slen = len(k_list)
-
-			# loop through copy_value_to_regex
-			for rk, rv in self.copy_value_to_regex.items():
-
-				# attempt sub
-				try:
-					if re.match(r'%s' % rk, value):
-						k_list.append(rv)
-				except:
-					pass
-
-			if self.remove_copied_value:
-				if slen != len(k_list) and k in k_list:
-					k_list.remove(k)
-
-		# loop through keys
-		for k in k_list:
-
-			# if k is false, treat like /dev/null
-			if k == False:
-				pass
-
-			# new key, new value
-			elif k not in self.kvp_dict.keys():
-				self.kvp_dict[k] = value
-
-			# pre-existing, but not yet list, convert
-			elif not self.repeating_element_suffix_count and k in self.kvp_dict.keys() and type(self.kvp_dict[k]) != list:
-
-				if self.skip_repeating_values and value == self.kvp_dict[k]:
-					pass
-				else:
-					tval = self.kvp_dict[k]
-					self.kvp_dict[k] = [tval, value]
-
-			# suffix key with incrementing int
-			elif self.repeating_element_suffix_count and k in self.kvp_dict.keys():
-
-				# check for other numbers
-				suffix_count = 1
-				while True:
-					if '%s%s#%s' % (k, self.node_delim, suffix_count) in self.kvp_dict.keys():
-						suffix_count += 1
-					else:
-						break
-				self.kvp_dict['%s%s#%s' % (k, self.node_delim, suffix_count)] = value
-
-			# already list, append
-			else:
-				if not self.skip_repeating_values or value not in self.kvp_dict[k]:
-					self.kvp_dict[k].append(value)
-
-
-	def _split_and_concat_fields(self):
-
-		'''
-		Method to group actions related to splitting and concatenating field values
-		'''
-
-		# concat values on all fields
-		if self.concat_values_on_all_fields:
-			for k,v in self.kvp_dict.items():
-				if type(v) == list:
-					self.kvp_dict[k] = self.concat_values_on_all_fields.join(v)
-
-		# concat values on select fields
-		if not self.concat_values_on_all_fields and len(self.concat_values_on_fields) > 0:
-			for k,v in self.concat_values_on_fields.items():
-				if k in self.kvp_dict.keys() and type(self.kvp_dict[k]) == list:
-					self.kvp_dict[k] = v.join(self.kvp_dict[k])
-
-		# split values on all fields
-		if self.split_values_on_all_fields:
-			for k,v in self.kvp_dict.items():
-				if type(v) == str:
-					self.kvp_dict[k] = v.split(self.split_values_on_all_fields)
-
-		# split values on select fields
-		if not self.split_values_on_all_fields and len(self.split_values_on_fields) > 0:
-			for k,v in self.split_values_on_fields.items():
-				if k in self.kvp_dict.keys() and type(self.kvp_dict[k]) == str:
-					self.kvp_dict[k] = self.kvp_dict[k].split(v)
-
-
-	def _parse_xml_input(self, xml_input):
-
-		'''
-		Note: self may be handler instance passsed
-		'''
-
-		# if string, save
-		if type(xml_input) == str:
-			if self.include_xml_prop:
-				try:
-					self.xml = etree.fromstring(xml_input)
-				except:
-					self.xml = etree.fromstring(xml_input.encode('utf-8'))
-				self._parse_nsmap()
-			return (xml_input)
-
-		# if etree object, to string and save
-		if type(xml_input) in [etree._Element, etree._ElementTree]:
-			if self.include_xml_prop:
-				self.xml = xml_input
-				self._parse_nsmap()
-			return (etree.tostring(xml_input).decode('utf-8'))
-
-
-	def _parse_nsmap(self):
-
-		'''
-		Note: self may be handler instance passsed
-		'''
-
-		# get namespace map, popping None values
-		_nsmap = self.xml.nsmap.copy()
-		try:
-			global_ns = _nsmap.pop(None)
-			_nsmap['global_ns'] = ns0
-		except:
-			pass
-		self.nsmap = _nsmap
-
-
-	def _sanitize_value(self, value):
-
-		'''
-		Method to sanitize value before storage in ElasticSearch
-
-		Current sanitations:
-			- length: Lucene index limited to 32,766, limiting to 32,000
-		'''
-
-		# limit length
-		if len(value) > 32000:
-			value = value[:32000]
-
-		# return
-		return value
-
-
-	@staticmethod
-	def xml_to_kvp(xml_input, handler=None, return_handler=False, **kwargs):
-
-		'''
-		Static method to create key/value pairs (kvp) from XML string input
-
-		Args:
-
-		Returns:
-
-		'''
-
-		# init handler, overwriting defaults if not None
-		if not handler:
-			handler = XML2kvp(**kwargs)
-
-		# clean kvp_dict
-		handler.kvp_dict = OrderedDict()
-
-		# parse xml input
-		handler.xml_string = handler._parse_xml_input(xml_input)
-
-		# parse as dictionary
-		handler.xml_dict = xmltodict.parse(handler.xml_string, xml_attribs=True)
-
-		# walk xmltodict parsed dictionary
-		handler._xml_dict_parser(None, handler.xml_dict, hops=[])
-
-		# handle literal mixins
-		if len(handler.add_literals) > 0:
-			for k,v in handler.add_literals.items():
-				handler.kvp_dict[k] = v
-
-		# handle split and concatenations
-		handler._split_and_concat_fields()
-
-		# convert list to tuples if flagged
-		if handler.as_tuples:
-			# convert all lists to tuples
-			for k,v in handler.kvp_dict.items():
-				if type(v) == list:
-					handler.kvp_dict[k] = tuple(v)
-
-		# include metadata about delimeters
-		if handler.include_meta:
-
-			# set delimiters
-			meta_dict = {
-					'node_delim':handler.node_delim,
-					'ns_prefix_delim':handler.ns_prefix_delim
-				}
-
-			# if nsmap exists, include
-			if handler.nsmap:
-				meta_dict['nsmap'] = handler.nsmap
-
-			# set as json
-			handler.kvp_dict['xml2kvp_meta'] = json.dumps(meta_dict)
-
-		# return
-		if return_handler:
-			return handler
-		else:
-			return handler.kvp_dict
-
-
-	@staticmethod
-	def kvp_to_xml(kvp, handler=None, return_handler=False, serialize_xml=False, **kwargs):
-
-		'''
-		Method to generate XML from KVP
-
-		Args:
-			kvp (dict): Dictionary of key value pairs
-			handler (XML2kvp): Instance of XML2kvp client
-			return_handler (boolean): Return XML if False, handler if True
-		'''
-
-		# DEBUG
-		stime = time.time()
-
-		# init handler, overwriting defaults if not None
-		if not handler:
-			handler = XML2kvp(**kwargs)
-
-		# init XMLRecord
-		xml_record = XMLRecord()
-
-		# loop through items
-		for k,v in kvp.items():
-
-			# split on delim
-			nodes = k.split(handler.node_delim)
-
-			# loop through nodes and create XML element nodes
-			hops = []
-			for i, node in enumerate(nodes):
-
-				# write hops
-				if not node.startswith('@'):
-
-					# init attributes
-					attribs = {}
-
-					# handle namespaces for tag name
-					if handler.ns_prefix_delim in node:
-
-						# get prefix and tag name
-						prefix, tag_name = node.split(handler.ns_prefix_delim)
-
-						# write
-						tag_name = '{%s}%s' % (handler.nsmap[prefix], tag_name)
-
-					# else, handle non-namespaced
-					else:
-						tag_name = node
->>>>>>> 2870efc6
 
         # append and return
         hops.append(hop)
@@ -1138,6 +462,9 @@
         method to add key/value pairs to saved dictionary,
         appending new values to pre-existing keys
         '''
+
+		# sanitize value
+		value = self._sanitize_value(value)
 
         # join on node delimiter
         k = self.node_delim.join(hops)
@@ -1312,6 +639,24 @@
         except:
             pass
         self.nsmap = _nsmap
+
+
+	def _sanitize_value(self, value):
+
+		'''
+		Method to sanitize value before storage in ElasticSearch
+
+		Current sanitations:
+			- length: Lucene index limited to 32,766, limiting to 32,000
+		'''
+
+		# limit length
+		if len(value) > 32000:
+			value = value[:32000]
+
+		# return
+		return value
+
 
     @staticmethod
     def xml_to_kvp(xml_input, handler=None, return_handler=False, **kwargs):
