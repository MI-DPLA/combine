--- conflicted
+++ resolved
@@ -22,7 +22,6 @@
 
 ### Server Provisioning with Vagrant and/or Ansible
 
-<<<<<<< HEAD
 To this end, use the repository, [Combine-playbook](https://github.com/MI-DPLA/combine-playbook), which has been created to assist with provisioning a server with everything neccessary, and in place, to run Combine.  This repository provides routes for server provisioning via [Vagrant](https://www.vagrantup.com/) and/or [Ansible](https://www.ansible.com/). Please visit the [Combine-playbook](https://github.com/MI-DPLA/combine-playbook) repository for more information about installation.
 
 ## Tech Stack Details
@@ -79,7 +78,4 @@
 RITS are used to transform a Record's Identifier, which is used for publishing and for uniqueness checks.
 #### Regular Expression
 #### Python Code Snippet
-#### XPath Expression
-=======
-To this end, use the repository, [Combine-playbook](https://github.com/MI-DPLA/combine-playbook), which has been created to assist with provisioning a server with everything neccessary, and in place, to run Combine.  This repository provides routes for server provisioning via [Vagrant](https://www.vagrantup.com/) and/or [Ansible](https://www.ansible.com/). Please visit the [Combine-playbook](https://github.com/MI-DPLA/combine-playbook) repository for more information about installation.
->>>>>>> 711929f4
+#### XPath Expression