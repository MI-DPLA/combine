# Byte-compiled / optimized / DLL files
__pycache__/
*.py[cod]
*$py.class

# C extensions
*.so

# Distribution / packaging
.Python
env/
build/
develop-eggs/
dist/
downloads/
eggs/
.eggs/
lib/
lib64/
parts/
sdist/
var/
wheels/
*.egg-info/
.installed.cfg
*.egg

# PyInstaller
#  Usually these files are written by a python script from a template
#  before PyInstaller builds the exe, so as to inject date/other infos into it.
*.manifest
*.spec

# Installer logs
pip-log.txt
pip-delete-this-directory.txt

# Unit test / coverage reports
htmlcov/
.tox/
.coverage
.coverage.*
.cache
nosetests.xml
coverage.xml
*.cover
.hypothesis/
*,cover

# Translations
*.mo
*.pot

# Django stuff:
*.log
local_settings.py

# Flask stuff:
instance/
.webassets-cache

# Scrapy stuff:
.scrapy

# Sphinx documentation
docs/_build/

# PyBuilder
target/

# Jupyter Notebook
.ipynb_checkpoints

# pyenv
.python-version

# celery beat schedule file
celerybeat-schedule

# SageMath parsed files
*.sage.py

# dotenv
.env

# virtualenv
.venv
venv/
ENV/
combine-venv/

# Spyder project settings
.spyderproject
.spyproject

# Rope project settings
.ropeproject

# mkdocs documentation
/site

# mypy
.mypy_cache/

# django
*.sqlite3

# metastore_db
metastore_db
metastore_db/

# settings
combine/localsettings.py

# Mac OS
.DS_Store
._.DS_Store

# Combine static files
/static

<<<<<<< HEAD
# JetBrains idea files
.idea/
=======
# PyCharm IDE
.idea
>>>>>>> a6de1414
<|MERGE_RESOLUTION|>--- conflicted
+++ resolved
@@ -119,10 +119,5 @@
 # Combine static files
 /static
 
-<<<<<<< HEAD
-# JetBrains idea files
-.idea/
-=======
 # PyCharm IDE
-.idea
->>>>>>> a6de1414
+.idea